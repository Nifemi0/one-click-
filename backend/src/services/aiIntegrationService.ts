--- conflicted
+++ resolved
@@ -848,17 +848,11 @@
    */
   private parseAIResponse(aiResponse: string, provider: string, request: AIContractRequest): AIContractResponse {
     try {
-<<<<<<< HEAD
       console.log(`🔄 ${provider}: Starting to parse AI response...`);
       console.log(`🔄 ${provider}: Raw response length:`, aiResponse.length);
       console.log(`🔄 ${provider}: Raw response preview:`, aiResponse.substring(0, 200));
       
-      // Extract contract code (remove markdown if present)
-=======
-      console.log(`🔄 Parsing ${provider} response, length:`, aiResponse.length);
-      
       // Enhanced contract code extraction with better markdown handling
->>>>>>> 1f30daf9
       let contractCode = aiResponse;
       
       // Remove markdown code blocks
@@ -904,14 +898,8 @@
         throw new Error('Extracted content does not appear to be Solidity code');
       }
 
-<<<<<<< HEAD
       console.log(`🔄 ${provider}: Final contract code length:`, contractCode.length);
       console.log(`🔄 ${provider}: Contract code preview:`, contractCode.substring(0, 200));
-
-=======
-      console.log(`🔄 Contract code extracted successfully, length:`, contractCode.length);
-      
->>>>>>> 1f30daf9
       // Generate contract name
       const contractName = this.generateContractName(request.userPrompt);
       console.log(`🔄 ${provider}: Generated contract name:`, contractName);
@@ -944,16 +932,12 @@
         confidence: 0.85
       };
     } catch (error: unknown) {
-<<<<<<< HEAD
       console.error(`❌ ${provider}: Failed to parse AI response:`, error);
       console.error(`❌ ${provider}: Error details:`, {
         message: error instanceof Error ? error.message : 'Unknown error',
         stack: error instanceof Error ? error.stack : 'No stack trace'
       });
-=======
-      console.error(`❌ Failed to parse ${provider} response:`, error);
-      console.error('❌ Raw response:', aiResponse.substring(0, 500) + '...');
->>>>>>> 1f30daf9
+      console.error(`❌ ${provider}: Raw response:`, aiResponse.substring(0, 500) + '...');
       
       const errorMessage = error instanceof Error ? error.message : 'Unknown error';
       throw new Error(`Failed to parse ${provider} response: ${errorMessage}`);
